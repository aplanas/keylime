--- conflicted
+++ resolved
@@ -18,29 +18,18 @@
 violate any copyrights that exist in this work.
 '''
 
-<<<<<<< HEAD
 import base64
 import configparser
-=======
-import common
-import keylime_logging
-import json
-import ConfigParser
->>>>>>> 2d151bc1
 import os
 import subprocess
 import socket
 import time
 import requests
 
-<<<<<<< HEAD
 try:
     import simplejson as json
 except ImportError:
     raise("Simplejson is mandatory, please install")
-=======
-logger = keylime_logging.init_logging('ca_impl_cfssl')
->>>>>>> 2d151bc1
 
 from keylime import common
 from keylime import  keylime_logging
@@ -73,7 +62,7 @@
             logger.info("Connection to cfssl refused %d/%d times, trying again in %f seconds..."%(numtries,maxr,retry))
             time.sleep(retry)
             continue
-        
+
     if response.status_code!=200:
         raise Exception("Unable to issue CFSSL API command %s: %s"%(params,response.text))
     return response.json()
